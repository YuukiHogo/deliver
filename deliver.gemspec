--- conflicted
+++ resolved
@@ -30,13 +30,9 @@
   spec.add_dependency 'fastimage', '~> 1.6.3' # fetch the image sizes from the screenshots
   spec.add_dependency 'rubyzip', '~> 1.1.6' # needed for extracting the ipa file
   spec.add_dependency 'plist', '~> 3.1.0' # for reading the Info.plist of the ipa file
-<<<<<<< HEAD
   spec.add_dependency 'colored' # coloured terminal output
-  spec.add_dependency 'commander', '~> 4.2.0'
-=======
-  spec.add_dependency 'colored'
+  spec.add_dependency 'commander', '~> 4.2.0' # CLI parser
   spec.add_dependency 'prawn' # generating PDF file for the applied changes
->>>>>>> d83b6977
 
   # Frontend Scripting
   spec.add_dependency 'capybara', '~> 2.4.3' # for controlling iTC
